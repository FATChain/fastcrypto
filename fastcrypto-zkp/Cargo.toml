[package]
name = "fastcrypto-zkp"
version = "0.1.1"
license = "Apache-2.0"
authors = ["Mysten Labs <build@mystenlabs.com>"]
edition = "2021"
publish = ["crates-io"]
description = "zk-proof library used at Mysten Labs"
repository = "https://github.com/MystenLabs/fastcrypto"

[[bench]]
name = "proving"
harness = false

[dependencies]
ark-bls12-381 = "0.4.0"
ark-bn254 = "0.4.0"
ark-crypto-primitives = { version = "0.4.0", features = ["r1cs", "prf"] }
ark-ec = { version = "0.4.1", features = ["parallel"]}
ark-ff = { version = "0.4.1", features = ["asm", "parallel"]}
ark-groth16 = "0.4.0"
ark-relations = "0.4.0"
ark-serialize = "0.4.1"
blst = { version= "0.3.10", default-features = true }
byte-slice-cast = "1.2.2"
fastcrypto = { path = "../fastcrypto", version = "0.1.5" }
derive_more = "0.99.16"
num-bigint = { version = "0.4", default-features = false, features = ["rand"] }
regex = "1.7.3"
schemars ="0.8.10"
serde = { version = "1.0.152", features = ["derive"] }
serde_json = "1.0.93"
<<<<<<< HEAD
once_cell = "1.18"
poseidon-ark = { git = "https://github.com/arnaucube/poseidon-ark.git", rev = "bf96de3b946e8b343c6b65412bae92f8d32251ad" }
=======
once_cell = "1.16"
poseidon-ark = { git = "https://github.com/arnaucube/poseidon-ark.git", rev = "ff7f5e05d55667b4ffba129b837da780c4c5c849" }
bcs = "0.1.4"
im = "15"
reqwest = { version = "0.11.18", default_features= false, features = ["blocking", "json", "rustls-tls"] }
>>>>>>> 6c17d6e5

[dev-dependencies]
ark-bls12-377 = "0.4.0"
ark-bn254 = "0.4.0"
ark-crypto-primitives = { version = "0.4.0", features = ["r1cs", "prf"] }
ark-circom = { git = "https://github.com/gakonst/ark-circom.git", rev = "b892c62", default-features = false, features = ["circom-2"] }
ark-r1cs-std = "0.4.0"
ark-std = { version = "0.4.0", features = ["parallel"]}
blake2 = "0.10.6"
criterion = "0.4.0"
hex = "0.4.3"
proptest = "1.1.0"
num-bigint = { version = "0.4", default-features = false, features = ["rand"] }
tokio = { version = "1.24.1", features = ["sync", "rt", "macros"] }<|MERGE_RESOLUTION|>--- conflicted
+++ resolved
@@ -30,16 +30,11 @@
 schemars ="0.8.10"
 serde = { version = "1.0.152", features = ["derive"] }
 serde_json = "1.0.93"
-<<<<<<< HEAD
-once_cell = "1.18"
-poseidon-ark = { git = "https://github.com/arnaucube/poseidon-ark.git", rev = "bf96de3b946e8b343c6b65412bae92f8d32251ad" }
-=======
 once_cell = "1.16"
 poseidon-ark = { git = "https://github.com/arnaucube/poseidon-ark.git", rev = "ff7f5e05d55667b4ffba129b837da780c4c5c849" }
 bcs = "0.1.4"
 im = "15"
 reqwest = { version = "0.11.18", default_features= false, features = ["blocking", "json", "rustls-tls"] }
->>>>>>> 6c17d6e5
 
 [dev-dependencies]
 ark-bls12-377 = "0.4.0"
